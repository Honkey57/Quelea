quelea (2020.0) stable
 
  * Fix Openlyrics import when more than one "lines" tag specified per verse
  * New options dialog
  * Remove USR songselect import (USR files no longer offered)
  * Add Propresenter import (4, 5 and 6 supported at present)
  * Add ability to export song list
  * Fix title bug on plain text import song that only contain one section
  * Add ability for importers to use zip file or regular file
  * Fix importers to accept windows-encoded zip files
  * Fix export to PDF fonts issues (# instead of some characters)
  * Fix non-Latin and accented character input for song lyrics on Linux systems
<<<<<<< HEAD
  * Increase maximum thumbnail preview size from 500 to 1000
=======
  * Update "Support / Discussion" link from the previous Quelea Google Group to the current Quelea Community
>>>>>>> 6f429996
<|MERGE_RESOLUTION|>--- conflicted
+++ resolved
@@ -10,8 +10,5 @@
   * Fix importers to accept windows-encoded zip files
   * Fix export to PDF fonts issues (# instead of some characters)
   * Fix non-Latin and accented character input for song lyrics on Linux systems
-<<<<<<< HEAD
   * Increase maximum thumbnail preview size from 500 to 1000
-=======
-  * Update "Support / Discussion" link from the previous Quelea Google Group to the current Quelea Community
->>>>>>> 6f429996
+  * Update "Support / Discussion" link from the previous Quelea Google Group to the current Quelea Community