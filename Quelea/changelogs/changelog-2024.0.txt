--- conflicted
+++ resolved
@@ -6,12 +6,9 @@
   * Include all item types in printed order of service schedule
   * Allow renaming of image group
   * Prevent blacked stage view option
-<<<<<<< HEAD
   * Regression: VLCARG files will no longer work (afraid this is a necessary casualty of moving to GStreamer)
-=======
   * Logo display now supports video files
   * Unsupported videos now have clear unsupported preview image
   * Allow multiple selection in song database
   * Critical fix: Using the French language no longer crashes Quelea when opening the options dialog
->>>>>>> b683a4e4
   * Various minor bugfixes