/*
 * This file is part of Quelea, free projection software for churches.
 *
 *
 * This program is free software: you can redistribute it and/or modify it under
 * the terms of the GNU General Public License as published by the Free Software
 * Foundation, either version 3 of the License, or (at your option) any later
 * version.
 *
 * This program is distributed in the hope that it will be useful, but WITHOUT
 * ANY WARRANTY; without even the implied warranty of MERCHANTABILITY or FITNESS
 * FOR A PARTICULAR PURPOSE. See the GNU General Public License for more details.
 *
 * You should have received a copy of the GNU General Public License along with
 * this program. If not, see <http://www.gnu.org/licenses/>.
 */
package org.quelea.windows.newsong;

import java.util.ArrayList;
import java.util.logging.Logger;

import javafx.application.Platform;
import javafx.beans.value.ChangeListener;
import javafx.beans.value.ObservableValue;
import javafx.event.ActionEvent;
import javafx.event.EventHandler;
import javafx.scene.control.Button;
import javafx.scene.control.ComboBox;
import javafx.scene.control.Label;
import javafx.scene.control.MenuItem;
import javafx.scene.control.Separator;
import javafx.scene.control.SplitMenuButton;
import javafx.scene.control.TextField;
import javafx.scene.control.ToolBar;
import javafx.scene.control.Tooltip;
import javafx.scene.image.Image;
import javafx.scene.image.ImageView;
import javafx.scene.input.MouseEvent;
import javafx.scene.layout.BorderPane;
import javafx.scene.layout.GridPane;
import javafx.scene.layout.HBox;
import javafx.scene.layout.Priority;
import javafx.scene.layout.Region;
import javafx.scene.layout.VBox;
import org.javafx.dialog.Dialog;
import org.quelea.data.chord.ChordLineTransposer;
import org.quelea.data.chord.ChordTransposer;
import org.quelea.data.chord.TransposeDialog;
import org.quelea.data.displayable.SongDisplayable;
import org.quelea.services.languages.LabelGrabber;
import org.quelea.services.languages.spelling.Dictionary;
import org.quelea.services.languages.spelling.DictionaryManager;
import org.quelea.services.languages.spelling.SpellTextArea;
import org.quelea.services.utils.LineTypeChecker;
import org.quelea.services.utils.LoggerUtils;
import org.quelea.services.utils.QueleaProperties;
import org.quelea.services.utils.Utils;
import org.quelea.windows.lyrics.LyricsTextArea;
import org.quelea.windows.main.QueleaApp;

/**
 * The panel that manages the basic input of song information - the title,
 * author, lyrics and sequence.
 * <p/>
 *
 * @author Michael
 */
public class BasicSongPanel extends BorderPane {

    private static final Logger LOGGER = LoggerUtils.getLogger();
    private final SpellTextArea lyricsArea;
    private final TextField titleField;
    private final TextField authorField;
    private final Button transposeButton;
    private final Button nonBreakingLineButton;
    private final Button chorusButton;
    private final Button bridgeButton;
    private final Button preChorusButton;
    private final Button tagButton;
    private final SplitMenuButton verseButton;
    private final ComboBox<Dictionary> dictSelector;
    private final TransposeDialog transposeDialog;
    private String saveHash = "";
<<<<<<< HEAD
    private final TextField sequenceField;
    private final Button sequenceButton;
=======
    private boolean darkTheme = false;
>>>>>>> f000163a

    /**
     * Create and initialise the song panel.
     */
    public BasicSongPanel() {
        darkTheme = QueleaProperties.get().getUseDarkTheme();
        final VBox centrePanel = new VBox();
        transposeDialog = new TransposeDialog();
        GridPane topPanel = new GridPane();

        titleField = new TextField();
        GridPane.setHgrow(titleField, Priority.ALWAYS);
        Label titleLabel = new Label(LabelGrabber.INSTANCE.getLabel("title.label"));
        GridPane.setConstraints(titleLabel, 1, 1);
        topPanel.getChildren().add(titleLabel);
        titleLabel.setLabelFor(titleField);
        GridPane.setConstraints(titleField, 2, 1);
        topPanel.getChildren().add(titleField);

        authorField = new TextField();
        GridPane.setHgrow(authorField, Priority.ALWAYS);
        Label authorLabel = new Label(LabelGrabber.INSTANCE.getLabel("author.label"));
        GridPane.setConstraints(authorLabel, 1, 2);
        topPanel.getChildren().add(authorLabel);
        authorLabel.setLabelFor(authorField);
        GridPane.setConstraints(authorField, 2, 2);
        topPanel.getChildren().add(authorField);

        centrePanel.getChildren().add(topPanel);
        lyricsArea = new SpellTextArea();
        lyricsArea.setMaxHeight(Double.MAX_VALUE);

        sequenceField = new TextField();
        sequenceButton = getSequenceButton();

        final VBox mainPanel = new VBox();
        ToolBar lyricsToolbar = new ToolBar();
        transposeButton = getTransposeButton();
        nonBreakingLineButton = getNonBreakingLineButton();
        lyricsToolbar.getItems().add(transposeButton);
        lyricsToolbar.getItems().add(nonBreakingLineButton);

        chorusButton = getTitleButton("chorus.png", "chorus.tooltip", "Chorus");
        preChorusButton = getTitleButton("pre_chorus.png", "prechorus.tooltip", "Pre-chorus");
        bridgeButton = getTitleButton("bridge.png", "bridge.tooltip", "Bridge");
        tagButton = getTitleButton("tag_coda.png", "tag.tooltip", "Tag");
        verseButton = getVerseButton();
        lyricsToolbar.getItems().add(new Separator());
        lyricsToolbar.getItems().add(chorusButton);
        lyricsToolbar.getItems().add(preChorusButton);
        lyricsToolbar.getItems().add(bridgeButton);
        lyricsToolbar.getItems().add(tagButton);
        lyricsToolbar.getItems().add(verseButton);

        Region spacer = new Region();
        HBox.setHgrow(spacer, Priority.ALWAYS);
        lyricsToolbar.getItems().add(spacer);
        if (QueleaProperties.get().isDictionaryEnabled()) {
            dictSelector = new ComboBox<>();
            Tooltip.install(dictSelector, new Tooltip(LabelGrabber.INSTANCE.getLabel("dictionary.language.text")));
            for (Dictionary dict : DictionaryManager.INSTANCE.getDictionaries()) {
                dictSelector.getItems().add(dict);
            }
            dictSelector.selectionModelProperty().get().selectedItemProperty().addListener(new ChangeListener<Dictionary>() {

                @Override
                public void changed(ObservableValue<? extends Dictionary> ov, Dictionary t, Dictionary t1) {
                    lyricsArea.setDictionary(dictSelector.getValue());
                }
            });

            dictSelector.getSelectionModel().select(QueleaProperties.get().getDictionary());
            lyricsToolbar.getItems().add(dictSelector);
            lyricsToolbar.getItems().add(getDictButton());
        } else {
            dictSelector = null;
        }
        VBox.setVgrow(mainPanel, Priority.ALWAYS);
        mainPanel.getChildren().add(lyricsToolbar);
        VBox.setVgrow(lyricsArea, Priority.ALWAYS);
        mainPanel.getChildren().add(lyricsArea);

        GridPane formPanel = new GridPane();
        formPanel.setHgap(5);
        GridPane.setHgrow(sequenceField, Priority.ALWAYS);
        Label label = new Label(LabelGrabber.INSTANCE.getLabel("song.sequence"));
        label.setLabelFor(sequenceField);
        GridPane.setConstraints(label, 1, 1);
        GridPane.setConstraints(sequenceField, 2, 1);
        GridPane.setConstraints(sequenceButton, 3, 1);
        formPanel.getChildren().add(label);
        formPanel.getChildren().add(sequenceField);
        formPanel.getChildren().add(sequenceButton);

        mainPanel.getChildren().add(formPanel);

        centrePanel.getChildren().add(mainPanel);
        setCenter(centrePanel);
    }

    public void resetSaveHash() {
        saveHash = getSaveHash();
    }

    public boolean hashChanged() {
        return !getSaveHash().equals(saveHash);
    }

    private String getSaveHash() {
        return "" + lyricsArea.getText().hashCode() + titleField.getText().hashCode() + authorField.getText().hashCode() + sequenceField.getText().hashCode();
    }

    private Button getNonBreakingLineButton() {
        Button ret = new Button("", new ImageView(new Image("file:icons/nonbreakline.png", 24, 24, false, true)));
        Utils.setToolbarButtonStyle(ret);
        ret.setTooltip(new Tooltip(LabelGrabber.INSTANCE.getLabel("nonbreak.tooltip")));
        ret.setOnAction((event) -> {
            int caretPos = lyricsArea.getArea().getTextArea().getCaretPosition();
            String[] parts = lyricsArea.getTextAndChords().split("\n");
            int lineIndex = lineFromPos(lyricsArea.getTextAndChords(), caretPos);
            String line = parts[lineIndex];
            if (line.trim().isEmpty()) {
                Platform.runLater(new Runnable() {

                    @Override
                    public void run() {
                        lyricsArea.getArea().getTextArea().replaceText(caretPos, caretPos, "<>");
                        lyricsArea.getArea().refreshStyle();
                    }
                });
            } else {
                int nextLinePos = nextLinePos(lyricsArea.getTextAndChords(), caretPos);
                if (nextLinePos >= lyricsArea.getTextAndChords().length()) {
                    Platform.runLater(new Runnable() {

                        @Override
                        public void run() {
                            lyricsArea.getArea().getTextArea().replaceText(nextLinePos, nextLinePos, "\n<>\n");
                            lyricsArea.getArea().refreshStyle();
                        }
                    });
                } else {
                    Platform.runLater(new Runnable() {

                        @Override
                        public void run() {
                            lyricsArea.getArea().getTextArea().replaceText(nextLinePos, nextLinePos, "<>\n");
                            lyricsArea.getArea().refreshStyle();
                        }
                    });
                }
            }
        });
        return ret;
    }

    /**
     * Get a title button
     *
     * @param fileName  Image file name
     * @param label     Tooltip label
     * @param titleName Title name to be inserted
     * @return the title button
     */
    private Button getTitleButton(String fileName, String label, String titleName) {
        if (darkTheme)
            fileName = fileName.replace(".png", "-light.png");
        Button ret = new Button("", new ImageView(new Image("file:icons/" + fileName, 24, 24, false, true)));
        Utils.setToolbarButtonStyle(ret);
        ret.setTooltip(new Tooltip(LabelGrabber.INSTANCE.getLabel(label)));
        ret.setOnAction((event) -> {
            insertTitle(titleName, "");
        });
        getLyricsField().requestFocus();
        return ret;
    }

    /**
     * Get the sequence dialog button.
     *
     * @return the sequence button
     */
    private Button getSequenceButton() {
        Button ret = new Button("", new ImageView(new Image("file:icons/edit32.png", 24, 24, false, true)));
        ret.setTooltip(new Tooltip(LabelGrabber.INSTANCE.getLabel("sequence.tooltip")));
        ret.setOnAction((event) -> {
            SequenceSelectionDialog sequenceSelectionDialog = new SequenceSelectionDialog();
            sequenceSelectionDialog.showAndWait();
            if (sequenceSelectionDialog.isFinished()) {
                StringBuilder sb = new StringBuilder();
                for (String s : sequenceSelectionDialog.getChosenSequence()) {
                    sb.append(s).append(" ");
                }
                getSequenceField().setText(sb.toString().trim());
            }
        });
        return ret;
    }

    private int nextLinePos(String s, int pos) {
        if (pos == 0 || s.charAt(pos - 1) == '\n') {
            return pos;
        }
        while (s.charAt(pos) != '\n' && pos <= s.length()) {
            pos++;
        }
        return pos + 1;
    }

    private int lineFromPos(String s, int pos) {
        int ret = 0;
        for (int i = 0; i <= pos - 1; i++) {
            if (s.charAt(i) == '\n') {
                ret++;
            }
        }
        return ret;
    }

    /**
     * Get the button used for transposing the chords.
     * <p/>
     *
     * @return the button used for transposing the chords.
     */
    private Button getTransposeButton() {
        Button ret = new Button("", new ImageView(new Image("file:icons/transpose.png", 24, 24, false, true)));
        ret.setTooltip(new Tooltip(LabelGrabber.INSTANCE.getLabel("transpose.tooltip")));
        ret.setOnAction(new EventHandler<ActionEvent>() {
            @Override
            public void handle(javafx.event.ActionEvent t) {
                String originalKey = getKey(0);
                if (originalKey == null) {
                    Dialog.showInfo(LabelGrabber.INSTANCE.getLabel("no.chords.title"), LabelGrabber.INSTANCE.getLabel("no.chords.message"));
                    return;
                }
                transposeDialog.setKey(originalKey);
                transposeDialog.showAndWait();
                int semitones = transposeDialog.getSemitones();

                transposeSong(semitones);
            }
        });
        Utils.setToolbarButtonStyle(ret);
        return ret;
    }

    /**
     * Get the given key of the song (or as best we can work out if it's not
     * specified) transposed by the given number of semitones.
     * <p/>
     *
     * @param semitones the number of semitones to transpose the key.
     * @return the key, transposed.
     */
    private String getKey(int semitones) {
        TextField keyField = QueleaApp.get().getMainWindow().getSongEntryWindow().getDetailedSongPanel().getKeyField();
        String key = keyField.getText();
        if (key == null || key.isEmpty()) {
            for (String line : getLyricsField().getTextArea().getText().split("\n")) {
                if (new LineTypeChecker(line).getLineType() == LineTypeChecker.Type.CHORDS) {
                    String first;
                    int i = 0;
                    do {
                        first = line.split("\\s+")[i++];
                    } while (first.isEmpty());
                    key = new ChordTransposer(first).transpose(semitones, null);
                    if (key.length() > 2) {
                        key = key.substring(0, 2);
                    }
                    if (key.length() == 2) {
                        if (key.charAt(1) == 'B') {
                            key = Character.toString(key.charAt(0)) + "b";
                        } else if (key.charAt(1) != 'b' && key.charAt(1) != '#') {
                            key = Character.toString(key.charAt(0));
                        }
                    }
                    break;
                }
            }
        }

        if (key == null || key.isEmpty()) {
            key = null;
        }
        return key;
    }

    /**
     * Get the spell checker button.
     * <p/>
     *
     * @return the spell checker button.
     */
    private Button getDictButton() {
        Button button = new Button("", new ImageView(new Image("file:icons/dictionary.png", 24, 24, false, true)));
        button.setTooltip(new Tooltip(LabelGrabber.INSTANCE.getLabel("run.spellcheck.label") + " (F7)"));
        button.setOnAction(new EventHandler<javafx.event.ActionEvent>() {
            @Override
            public void handle(javafx.event.ActionEvent t) {
                lyricsArea.runSpellCheck();
            }
        });
        button.disableProperty().bind(lyricsArea.spellingOkProperty());
        Utils.setToolbarButtonStyle(button);
        return button;
    }

    /**
     * Reset this panel so new song data can be entered.
     */
    public void resetNewSong() {
        getTitleField().clear();
        getAuthorField().clear();
        sequenceField.setText("");
        getLyricsField().getTextArea().replaceText("");
        getTitleField().requestFocus();
        lyricsArea.clearUndo();
    }

    /**
     * Reset this panel so an existing song can be edited.
     * <p/>
     *
     * @param song the song to edit.
     */
    public void resetEditSong(SongDisplayable song) {
        getTitleField().setText(song.getTitle());
        getAuthorField().setText(song.getAuthor());
        getLyricsField().getTextArea().clear();
        getLyricsField().refreshStyle();
        getLyricsField().getTextArea().insertText(0, song.getLyrics(true, true, false));
        getLyricsField().refreshStyle();
        getLyricsField().requestFocus();
        lyricsArea.clearUndo();
    }

    /**
     * Get the lyrics field.
     * <p/>
     *
     * @return the lyrics field.
     */
    public LyricsTextArea getLyricsField() {
        return lyricsArea.getArea();
    }

    /**
     * Get the title field.
     * <p/>
     *
     * @return the title field.
     */
    public TextField getTitleField() {
        return titleField;
    }

    /**
     * Get the author field.
     * <p/>
     *
     * @return the author field.
     */
    public TextField getAuthorField() {
        return authorField;
    }

    /**
     * Get the sequence field.
     * <p/>
     * @return the sequence field.
     */
    public TextField getSequenceField() {
        return sequenceField;
    }

    /**
     * Get the verse title button
     *
     * @return verse button
     */
    private SplitMenuButton getVerseButton() {
        SplitMenuButton m = new SplitMenuButton();
        m.setGraphic(new ImageView(new Image(darkTheme ? "file:icons/verse-light.png" : "file:icons/verse.png", 24, 24, false, true)));
        m.setTooltip(new Tooltip(LabelGrabber.INSTANCE.getLabel("verse.tooltip")));
        m.setOnMouseClicked((MouseEvent event) -> {
            insertTitle("Verse", "");
        });
        for (int i = 1; i < 10; i++) {
            MenuItem mi = new MenuItem("", new ImageView(new Image(darkTheme ? "file:icons/verse" + i + "-light.png" : "file:icons/verse" + i + ".png", 24, 24, false, true)));
            final int finalI = i;
            mi.setOnAction((ActionEvent event) -> {
                insertTitle("Verse", Integer.toString(finalI));
            });
            m.getItems().add(mi);
        }
        getLyricsField().requestFocus();
        return m;
    }

    /**
     * Insert a title in the lyrics
     *
     * @param title  The name of the section title, e.g. "Chorus"
     * @param number The number of the title as a string, e.g. (Verse) "2", and
     *               use "" if no number is wanted
     */
    private void insertTitle(String title, String number) {
        int caretPos = lyricsArea.getArea().getTextArea().getCaretPosition();
        String[] parts = lyricsArea.getTextAndChords().split("\n");
        if (parts.length == 0) {
            Platform.runLater(() -> {
                lyricsArea.getArea().getTextArea().replaceText(0, 0, title + " " + number + "\n");
                lyricsArea.getArea().refreshStyle();
            });
        } else {
            if (caretPos == lyricsArea.getTextAndChords().length() + 1) {
                Platform.runLater(() -> {
                    lyricsArea.getArea().getTextArea().replaceText(caretPos, caretPos, title + " " + number + "\n");
                    lyricsArea.getArea().refreshStyle();
                });
            } else {
                int lineIndex = lineFromPos(lyricsArea.getTextAndChords(), caretPos);
                String line = parts[lineIndex];
                if (line.trim().isEmpty()) {
                    Platform.runLater(() -> {
                        lyricsArea.getArea().getTextArea().replaceText(caretPos, caretPos, "\n" + title + " " + number);
                        lyricsArea.getArea().refreshStyle();
                    });
                } else {
                    int nextLinePos = nextLinePos(lyricsArea.getTextAndChords(), caretPos);
                    if (nextLinePos >= lyricsArea.getTextAndChords().length()) {
                        Platform.runLater(() -> {
                            lyricsArea.getArea().getTextArea().replaceText(nextLinePos, nextLinePos, "\n\n" + title + " " + number + "\n");
                            lyricsArea.getArea().refreshStyle();
                        });
                    } else {
                        Platform.runLater(() -> {
                            lyricsArea.getArea().getTextArea().replaceText(nextLinePos, nextLinePos, title + " " + number + "\n");
                            lyricsArea.getArea().refreshStyle();
                        });
                    }
                }
            }
        }
    }

    public void transposeSong(int semitones) {
        TextField keyField = QueleaApp.get().getMainWindow().getSongEntryWindow().getDetailedSongPanel().getKeyField();
        if (!keyField.getText().isEmpty()) {
            keyField.setText(new ChordTransposer(keyField.getText()).transpose(semitones, null));
        }

        String key = getKey(semitones);

        StringBuilder newText = new StringBuilder(getLyricsField().getTextArea().getText().length());
        for (String line : getLyricsField().getTextArea().getText().split("\n")) {
            if (new LineTypeChecker(line).getLineType() == LineTypeChecker.Type.CHORDS) {
                newText.append(new ChordLineTransposer(line).transpose(semitones, key));
            } else {
                newText.append(line);
            }
            newText.append('\n');
        }
        int pos = getLyricsField().getTextArea().getCaretPosition();
        getLyricsField().getTextArea().replaceText(newText.toString());
        getLyricsField().getTextArea().moveTo(pos);
    }

}<|MERGE_RESOLUTION|>--- conflicted
+++ resolved
@@ -81,12 +81,9 @@
     private final ComboBox<Dictionary> dictSelector;
     private final TransposeDialog transposeDialog;
     private String saveHash = "";
-<<<<<<< HEAD
     private final TextField sequenceField;
     private final Button sequenceButton;
-=======
     private boolean darkTheme = false;
->>>>>>> f000163a
 
     /**
      * Create and initialise the song panel.
