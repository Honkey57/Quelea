/*
 * This file is part of Quelea, free projection software for churches.
 *
 *
 * This program is free software: you can redistribute it and/or modify
 * it under the terms of the GNU General Public License as published by
 * the Free Software Foundation, either version 3 of the License, or
 * (at your option) any later version.
 *
 * This program is distributed in the hope that it will be useful,
 * but WITHOUT ANY WARRANTY; without even the implied warranty of
 * MERCHANTABILITYs or FITNESS FOR A PARTICULAR PURPOSE.  See the
 * GNU General Public License for more details.
 *
 * You should have received a copy of the GNU General Public License
 * along with this program.  If not, see <http://www.gnu.org/licenses/>.
 */
package org.quelea.windows.options;

import java.text.NumberFormat;
import java.math.BigDecimal;

import javafx.beans.value.ObservableValue;
import javafx.geometry.Insets;
import javafx.geometry.Pos;
import javafx.scene.control.CheckBox;
import javafx.scene.control.ComboBox;
import javafx.scene.control.Label;
import javafx.scene.control.Slider;
import javafx.scene.layout.GridPane;
import javafx.scene.layout.HBox;
import javafx.scene.text.Font;
import javafx.scene.text.FontWeight;
import org.quelea.data.powerpoint.OOPresentation;
import org.quelea.data.powerpoint.OOUtils;
import org.quelea.services.languages.LabelGrabber;
import org.quelea.services.languages.LanguageFile;
import org.quelea.services.languages.LanguageFileManager;
import org.quelea.services.utils.PropertyPanel;
import org.quelea.services.utils.QueleaProperties;
import org.quelea.windows.main.LivePanel;
import org.quelea.windows.main.QueleaApp;
import org.quelea.utils.BigDecimalSpinner;

/**
 * A panel where the general options in the program are set.
 * <p/>
 *
 * @author Michael
 */
public class OptionsGeneralPanel extends GridPane implements PropertyPanel {

    QueleaProperties props = QueleaProperties.get();
    private final CheckBox startupUpdateCheckBox;
    private final CheckBox capitalFirstCheckBox;
    private final CheckBox oneMonitorWarnCheckBox;
    private final CheckBox oneLineModeCheckBox;
    private final CheckBox autoTranslateCheckBox;
    private final CheckBox clearLiveOnRemoveCheckBox;
    private final CheckBox embedMediaInScheduleCheckBox;
    private final CheckBox itemThemeOverrideCheckBox;
    private final CheckBox autoPlayVidCheckBox;
    private final CheckBox advanceOnLiveCheckBox;
    private final CheckBox previewOnImageChangeCheckBox;
    private final CheckBox uniformFontSizeCheckBox;
    private final CheckBox defaultSongDBUpdateCheckBox;
    private final ComboBox<LanguageFile> languageFileComboBox;
    private final ComboBox<String> interfaceThemeComboBox;
    private final Slider thumbnailSizeSlider;
    private final CheckBox showExtraLivePanelToolbarOptionsCheckBox;
    private final Slider maximumFontSizeSlider;
    private final Slider additionalLineSpacingSlider;
    private final Slider maxCharsSlider;
    //    private final Slider minLinesSlider;
    private LanguageFile currentLanguageFile;
    private String currentTHeme;
    private final CheckBox showSmallSongTextBox;
    private final CheckBox showSmallBibleTextBox;
    private final ComboBox<String> databasePreviewCombo;
    private final ComboBox<String> smallBibleTextVPositionCombo;
    private final ComboBox<String> smallBibleTextHPositionCombo;
    private final ComboBox<String> smallSongTextVPositionCombo;
    private final ComboBox<String> smallSongTextHPositionCombo;
    private final BigDecimalSpinner smallSongSizeSpinner;
    private final BigDecimalSpinner smallBibleSizeSpinner;
    private final CheckBox overflowSongCheckBox;
    private final CheckBox showVideoPanelCheckBox;
    private final CheckBox slideTransitionCheckBox;

    /**
     * Create a new general panel.
     */
    public OptionsGeneralPanel() {
        int rows = 0;
        setVgap(5);
        setHgap(10);
        setPadding(new Insets(5));

//        Label spacer = new Label("");
//        GridPane.setConstraints(spacer, 1, rows);
//        getChildren().add(spacer);
//        rows++;
        Label userOptions = new Label(LabelGrabber.INSTANCE.getLabel("user.options.options"));
        userOptions.setFont(Font.font(userOptions.getFont().getFamily(), FontWeight.BOLD, userOptions.getFont().getSize()));
        GridPane.setConstraints(userOptions, 1, rows);
        getChildren().add(userOptions);
        rows++;

        Label interfaceLanguageLabel = new Label(LabelGrabber.INSTANCE.getLabel("interface.language.label"));
        GridPane.setConstraints(interfaceLanguageLabel, 1, rows);
        getChildren().add(interfaceLanguageLabel);
        languageFileComboBox = new ComboBox<>();
        for (LanguageFile file : LanguageFileManager.INSTANCE.languageFiles()) {
            languageFileComboBox.getItems().add(file);
        }
        interfaceLanguageLabel.setLabelFor(languageFileComboBox);
        GridPane.setConstraints(languageFileComboBox, 2, rows);
        getChildren().add(languageFileComboBox);
        rows++;

        Label interfaceThemeLabel = new Label(LabelGrabber.INSTANCE.getLabel("interface.theme.label"));
        GridPane.setConstraints(interfaceThemeLabel, 1, rows);
        getChildren().add(interfaceThemeLabel);
        interfaceThemeComboBox = new ComboBox<>();
        interfaceThemeComboBox.getItems().add(LabelGrabber.INSTANCE.getLabel("default.theme.label"));
        interfaceThemeComboBox.getItems().add(LabelGrabber.INSTANCE.getLabel("dark.theme.label"));
        interfaceThemeLabel.setLabelFor(interfaceThemeComboBox);
        GridPane.setConstraints(interfaceThemeComboBox, 2, rows);
        getChildren().add(interfaceThemeComboBox);
        rows++;

        Label startupLabel = new Label(LabelGrabber.INSTANCE.getLabel("check.for.update.label"));
        GridPane.setConstraints(startupLabel, 1, rows);
        getChildren().add(startupLabel);
        startupUpdateCheckBox = new CheckBox();
        startupLabel.setLabelFor(startupUpdateCheckBox);
        GridPane.setConstraints(startupUpdateCheckBox, 2, rows);
        getChildren().add(startupUpdateCheckBox);
        rows++;

        Label warnLabel = new Label(LabelGrabber.INSTANCE.getLabel("1.monitor.warn.label"));
        GridPane.setConstraints(warnLabel, 1, rows);
        getChildren().add(warnLabel);
        oneMonitorWarnCheckBox = new CheckBox();
        warnLabel.setLabelFor(oneMonitorWarnCheckBox);
        GridPane.setConstraints(oneMonitorWarnCheckBox, 2, rows);
        getChildren().add(oneMonitorWarnCheckBox);
        rows++;

        Label oneLineModeLabel = new Label(LabelGrabber.INSTANCE.getLabel("one.line.mode.label"));
        GridPane.setConstraints(oneLineModeLabel, 1, rows);
        getChildren().add(oneLineModeLabel);
        oneLineModeCheckBox = new CheckBox();
        oneLineModeLabel.setLabelFor(oneLineModeCheckBox);
        GridPane.setConstraints(oneLineModeCheckBox, 2, rows);
        getChildren().add(oneLineModeCheckBox);
        rows++;

        Label dbSongPreviewLabel = new Label(LabelGrabber.INSTANCE.getLabel("db.song.preview.label"));
        GridPane.setConstraints(dbSongPreviewLabel, 1, rows);
        getChildren().add(dbSongPreviewLabel);
        databasePreviewCombo = new ComboBox<>();
        databasePreviewCombo.getItems().addAll(LabelGrabber.INSTANCE.getLabel("db.song.preview.label.control"),
                LabelGrabber.INSTANCE.getLabel("db.song.preview.label.databasepreview"),
                LabelGrabber.INSTANCE.getLabel("db.song.preview.label.previewpane"));
        dbSongPreviewLabel.setLabelFor(databasePreviewCombo);
        GridPane.setConstraints(databasePreviewCombo, 2, rows);
        getChildren().add(databasePreviewCombo);
        rows++;

        Label autoPlayVidLabel = new Label(LabelGrabber.INSTANCE.getLabel("autoplay.vid.label"));
        GridPane.setConstraints(autoPlayVidLabel, 1, rows);
        getChildren().add(autoPlayVidLabel);
        autoPlayVidCheckBox = new CheckBox();
        autoPlayVidLabel.setLabelFor(autoPlayVidCheckBox);
        GridPane.setConstraints(autoPlayVidCheckBox, 2, rows);
        getChildren().add(autoPlayVidCheckBox);
        rows++;

        Label advanceOnLiveLabel = new Label(LabelGrabber.INSTANCE.getLabel("advance.on.live.label"));
        GridPane.setConstraints(advanceOnLiveLabel, 1, rows);
        getChildren().add(advanceOnLiveLabel);
        advanceOnLiveCheckBox = new CheckBox();
        advanceOnLiveLabel.setLabelFor(advanceOnLiveCheckBox);
        GridPane.setConstraints(advanceOnLiveCheckBox, 2, rows);
        getChildren().add(advanceOnLiveCheckBox);
        rows++;

        Label overflowSongLabel = new Label(LabelGrabber.INSTANCE.getLabel("overflow.song.label"));
        GridPane.setConstraints(overflowSongLabel, 1, rows);
        getChildren().add(overflowSongLabel);
        overflowSongCheckBox = new CheckBox();
        overflowSongLabel.setLabelFor(overflowSongCheckBox);
        GridPane.setConstraints(overflowSongCheckBox, 2, rows);
        getChildren().add(overflowSongCheckBox);
        rows++;

        advanceOnLiveCheckBox.selectedProperty().addListener((ObservableValue<? extends Boolean> a, Boolean b, Boolean c) -> {
            checkOverflowEnable();
        });

        Label previewOnImageChangeLabel = new Label(LabelGrabber.INSTANCE.getLabel("preview.on.image.change.label"));
        GridPane.setConstraints(previewOnImageChangeLabel, 1, rows);
        getChildren().add(previewOnImageChangeLabel);
        previewOnImageChangeCheckBox = new CheckBox();
        previewOnImageChangeLabel.setLabelFor(previewOnImageChangeCheckBox);
        GridPane.setConstraints(previewOnImageChangeCheckBox, 2, rows);
        getChildren().add(previewOnImageChangeCheckBox);
        rows++;

        Label showVideoPanelLabel = new Label(LabelGrabber.INSTANCE.getLabel("show.video.library.panel"));
        GridPane.setConstraints(showVideoPanelLabel, 1, rows);
        getChildren().add(showVideoPanelLabel);
        showVideoPanelCheckBox = new CheckBox();
        showVideoPanelLabel.setLabelFor(showVideoPanelCheckBox);
        GridPane.setConstraints(showVideoPanelCheckBox, 2, rows);
        getChildren().add(showVideoPanelCheckBox);
        rows++;

        Label autoTranslateLabel = new Label(LabelGrabber.INSTANCE.getLabel("auto.translate.label"));
        GridPane.setConstraints(autoTranslateLabel, 1, rows);
        getChildren().add(autoTranslateLabel);
        autoTranslateCheckBox = new CheckBox();
        autoTranslateLabel.setLabelFor(autoTranslateCheckBox);
        GridPane.setConstraints(autoTranslateCheckBox, 2, rows);
        getChildren().add(autoTranslateCheckBox);
        rows++;

        Label defaultSongDBUpdateLabel = new Label(LabelGrabber.INSTANCE.getLabel("copy.song.db.default"));
        GridPane.setConstraints(defaultSongDBUpdateLabel, 1, rows);
        getChildren().add(defaultSongDBUpdateLabel);
        defaultSongDBUpdateCheckBox = new CheckBox();
        startupLabel.setLabelFor(defaultSongDBUpdateCheckBox);
        GridPane.setConstraints(defaultSongDBUpdateCheckBox, 2, rows);
        getChildren().add(defaultSongDBUpdateCheckBox);
        rows++;

        Label clearLiveOnRemoveLabel = new Label(LabelGrabber.INSTANCE.getLabel("clear.live.on.remove.schedule") + " ");
        GridPane.setConstraints(clearLiveOnRemoveLabel, 1, rows);
        getChildren().add(clearLiveOnRemoveLabel);
        clearLiveOnRemoveCheckBox = new CheckBox();
        clearLiveOnRemoveLabel.setLabelFor(clearLiveOnRemoveCheckBox);
        GridPane.setConstraints(clearLiveOnRemoveCheckBox, 2, rows);
        getChildren().add(clearLiveOnRemoveCheckBox);
        rows++;

        Label embedMediaLabel = new Label(LabelGrabber.INSTANCE.getLabel("embed.media.in.schedule") + " ");
        GridPane.setConstraints(embedMediaLabel, 1, rows);
        getChildren().add(embedMediaLabel);
        embedMediaInScheduleCheckBox = new CheckBox();
        embedMediaLabel.setLabelFor(embedMediaInScheduleCheckBox);
        GridPane.setConstraints(embedMediaInScheduleCheckBox, 2, rows);
        getChildren().add(embedMediaInScheduleCheckBox);
        rows++;

        Label itemThemeOverrideLabel = new Label(LabelGrabber.INSTANCE.getLabel("allow.item.theme.override.global") + " ");
        GridPane.setConstraints(itemThemeOverrideLabel, 1, rows);
        getChildren().add(itemThemeOverrideLabel);
        itemThemeOverrideCheckBox = new CheckBox();
        itemThemeOverrideLabel.setLabelFor(itemThemeOverrideCheckBox);
        GridPane.setConstraints(itemThemeOverrideCheckBox, 2, rows);
        getChildren().add(itemThemeOverrideCheckBox);
        rows++;

        Label showSmallSongTextLabel = new Label(LabelGrabber.INSTANCE.getLabel("show.small.song.text.label"));
        GridPane.setConstraints(showSmallSongTextLabel, 1, rows);
        getChildren().add(showSmallSongTextLabel);
        showSmallSongTextBox = new CheckBox();
        smallSongTextVPositionCombo = new ComboBox<>();
        smallSongTextHPositionCombo = new ComboBox<>();
        smallSongSizeSpinner = new BigDecimalSpinner(new BigDecimal("0.01"), new BigDecimal("0.5"), new BigDecimal("0.01"), NumberFormat.getPercentInstance());
        smallSongSizeSpinner.setMaxWidth(70);
        smallSongSizeSpinner.setMinWidth(70);
        HBox hboxSmallSong = new HBox();
        hboxSmallSong.alignmentProperty().setValue(Pos.CENTER_LEFT);
        smallSongTextVPositionCombo.getItems().addAll(LabelGrabber.INSTANCE.getLabel("top"), LabelGrabber.INSTANCE.getLabel("bottom"));
        smallSongTextHPositionCombo.getItems().addAll(LabelGrabber.INSTANCE.getLabel("left"), LabelGrabber.INSTANCE.getLabel("right"));
        hboxSmallSong.getChildren().addAll(showSmallSongTextBox, smallSongTextVPositionCombo, smallSongTextHPositionCombo, smallSongSizeSpinner);
        GridPane.setConstraints(hboxSmallSong, 2, rows);
        getChildren().add(hboxSmallSong);
        showSmallSongTextLabel.setLabelFor(hboxSmallSong);
        rows++;

        Label showSmallBibleTextLabel = new Label(LabelGrabber.INSTANCE.getLabel("show.small.bible.text.label"));
        GridPane.setConstraints(showSmallBibleTextLabel, 1, rows);
        getChildren().add(showSmallBibleTextLabel);
        showSmallBibleTextBox = new CheckBox();
        smallBibleTextVPositionCombo = new ComboBox<>();
        smallBibleTextHPositionCombo = new ComboBox<>();
        smallBibleSizeSpinner = new BigDecimalSpinner(new BigDecimal("0.01"), new BigDecimal("0.5"), new BigDecimal("0.01"), NumberFormat.getPercentInstance());
        smallBibleSizeSpinner.setMaxWidth(70);
        smallBibleSizeSpinner.setMinWidth(70);
        HBox hboxSmallBible = new HBox();
        hboxSmallBible.alignmentProperty().setValue(Pos.CENTER_LEFT);
        smallBibleTextVPositionCombo.getItems().addAll(LabelGrabber.INSTANCE.getLabel("top"), LabelGrabber.INSTANCE.getLabel("bottom"));
        smallBibleTextHPositionCombo.getItems().addAll(LabelGrabber.INSTANCE.getLabel("left"), LabelGrabber.INSTANCE.getLabel("right"));
        hboxSmallBible.getChildren().addAll(showSmallBibleTextBox, smallBibleTextVPositionCombo, smallBibleTextHPositionCombo, smallBibleSizeSpinner);
        GridPane.setConstraints(hboxSmallBible, 2, rows);
        getChildren().add(hboxSmallBible);
        showSmallSongTextLabel.setLabelFor(hboxSmallBible);
        rows++;

        showSmallBibleTextBox.selectedProperty().addListener((ObservableValue<? extends Boolean> observable, Boolean oldValue, Boolean newValue) -> {
            if (newValue) {
                smallBibleTextHPositionCombo.setDisable(false);
                smallBibleTextVPositionCombo.setDisable(false);
            } else {
                smallBibleTextHPositionCombo.setDisable(true);
                smallBibleTextVPositionCombo.setDisable(true);
            }
        });

        showSmallSongTextBox.selectedProperty().addListener((ObservableValue<? extends Boolean> observable, Boolean oldValue, Boolean newValue) -> {
            if (newValue) {
                smallSongTextHPositionCombo.setDisable(false);
                smallSongTextVPositionCombo.setDisable(false);
            } else {
                smallSongTextHPositionCombo.setDisable(true);
                smallSongTextVPositionCombo.setDisable(true);
            }
        });

        Label thumbnailSizeLabel = new Label(LabelGrabber.INSTANCE.getLabel("thumbnail.size.label"));
        GridPane.setConstraints(thumbnailSizeLabel, 1, rows);
        getChildren().add(thumbnailSizeLabel);
        thumbnailSizeSlider = new Slider(100, 500, 200);
        thumbnailSizeSlider.setMajorTickUnit(50);
        thumbnailSizeSlider.setMinorTickCount(0);
        thumbnailSizeSlider.setShowTickMarks(true);
        thumbnailSizeSlider.setSnapToTicks(true);
        thumbnailSizeSlider.setBlockIncrement(50);

        GridPane.setConstraints(thumbnailSizeSlider, 2, rows);
        getChildren().add(thumbnailSizeSlider);
        thumbnailSizeLabel.setLabelFor(thumbnailSizeSlider);
        final Label thumbnailSizeValue = new Label(Integer.toString((int) thumbnailSizeSlider.getValue()));
        GridPane.setConstraints(thumbnailSizeValue, 3, rows);
        getChildren().add(thumbnailSizeValue);
        thumbnailSizeValue.setLabelFor(thumbnailSizeSlider);
        thumbnailSizeSlider.valueProperty().addListener(new javafx.beans.value.ChangeListener<Number>() {
            @Override
            public void changed(ObservableValue<? extends Number> ov, Number t, Number t1) {
                thumbnailSizeValue.setText(Integer.toString((int) thumbnailSizeSlider.getValue()));
            }
        });
        rows++;

        Label showExtraLivePanelToolbarOptionsLabel = new Label(LabelGrabber.INSTANCE.getLabel("show.extra.live.panel.toolbar.options.label"));
        GridPane.setConstraints(showExtraLivePanelToolbarOptionsLabel, 1, rows);
        getChildren().add(showExtraLivePanelToolbarOptionsLabel);

        showExtraLivePanelToolbarOptionsCheckBox = new CheckBox();
        GridPane.setConstraints(showExtraLivePanelToolbarOptionsCheckBox, 2, rows);
        getChildren().add(showExtraLivePanelToolbarOptionsCheckBox);
        showExtraLivePanelToolbarOptionsLabel.setLabelFor(showExtraLivePanelToolbarOptionsCheckBox);
        rows++;

        Label spacer1 = new Label("");
        GridPane.setConstraints(spacer1, 1, rows);
        getChildren().add(spacer1);
        rows++;

        Label textOptions = new Label(LabelGrabber.INSTANCE.getLabel("text.options.options"));
        textOptions.setFont(Font.font(textOptions.getFont().getFamily(), FontWeight.BOLD, textOptions.getFont().getSize()));
        GridPane.setConstraints(textOptions, 1, rows);
        getChildren().add(textOptions);
        rows++;

        Label capitalFirstLabel = new Label(LabelGrabber.INSTANCE.getLabel("capitalise.start.line.label"));
        GridPane.setConstraints(capitalFirstLabel, 1, rows);
        getChildren().add(capitalFirstLabel);
        capitalFirstCheckBox = new CheckBox();
        startupLabel.setLabelFor(capitalFirstCheckBox);
        GridPane.setConstraints(capitalFirstCheckBox, 2, rows);
        getChildren().add(capitalFirstCheckBox);
        rows++;

        Label uniformFontSizeLabel = new Label(LabelGrabber.INSTANCE.getLabel("uniform.font.size.label"));
        GridPane.setConstraints(uniformFontSizeLabel, 1, rows);
        getChildren().add(uniformFontSizeLabel);
        uniformFontSizeCheckBox = new CheckBox();
        startupLabel.setLabelFor(uniformFontSizeCheckBox);
        GridPane.setConstraints(uniformFontSizeCheckBox, 2, rows);
        getChildren().add(uniformFontSizeCheckBox);
        rows++;

        Label slideTransitionLabel = new Label(LabelGrabber.INSTANCE.getLabel("slide.transition.label"));
        GridPane.setConstraints(slideTransitionLabel, 1, rows);
        getChildren().add(slideTransitionLabel);
        slideTransitionCheckBox = new CheckBox();
        startupLabel.setLabelFor(slideTransitionCheckBox);
        GridPane.setConstraints(slideTransitionCheckBox, 2, rows);
        getChildren().add(slideTransitionCheckBox);
        rows++;

        Label maxFontSizeLabel = new Label(LabelGrabber.INSTANCE.getLabel("max.font.size.label"));
        GridPane.setConstraints(maxFontSizeLabel, 1, rows);
        getChildren().add(maxFontSizeLabel);
        maximumFontSizeSlider = new Slider(12, 300, 100);
        GridPane.setConstraints(maximumFontSizeSlider, 2, rows);
        getChildren().add(maximumFontSizeSlider);
        maxFontSizeLabel.setLabelFor(maximumFontSizeSlider);
        final Label maxFontSizeValue = new Label(Integer.toString((int) maximumFontSizeSlider.getValue()));
        GridPane.setConstraints(maxFontSizeValue, 3, rows);
        getChildren().add(maxFontSizeValue);
        maxFontSizeValue.setLabelFor(maximumFontSizeSlider);
        maximumFontSizeSlider.valueProperty().addListener(new javafx.beans.value.ChangeListener<Number>() {
            @Override
            public void changed(ObservableValue<? extends Number> ov, Number t, Number t1) {
                maxFontSizeValue.setText(Integer.toString((int) maximumFontSizeSlider.getValue()));
            }
        });
        rows++;

        Label additionalLineSpacingLabel = new Label(LabelGrabber.INSTANCE.getLabel("additional.line.spacing.label"));
        GridPane.setConstraints(additionalLineSpacingLabel, 1, rows);
        getChildren().add(additionalLineSpacingLabel);
        additionalLineSpacingSlider = new Slider(0, 50, 10);
        GridPane.setConstraints(additionalLineSpacingSlider, 2, rows);
        getChildren().add(additionalLineSpacingSlider);
        maxFontSizeLabel.setLabelFor(additionalLineSpacingSlider);
        final Label additionalLineSpacingValue = new Label(Integer.toString((int) additionalLineSpacingSlider.getValue()));
        GridPane.setConstraints(additionalLineSpacingValue, 3, rows);
        getChildren().add(additionalLineSpacingValue);
        additionalLineSpacingValue.setLabelFor(additionalLineSpacingSlider);
        additionalLineSpacingSlider.valueProperty().addListener(new javafx.beans.value.ChangeListener<Number>() {
            @Override
            public void changed(ObservableValue<? extends Number> ov, Number t, Number t1) {
                additionalLineSpacingValue.setText(Integer.toString((int) additionalLineSpacingSlider.getValue()));
            }
        });
        rows++;

        Label maxCharsLabel = new Label(LabelGrabber.INSTANCE.getLabel("max.chars.line.label"));
        GridPane.setConstraints(maxCharsLabel, 1, rows);
        getChildren().add(maxCharsLabel);
        maxCharsSlider = new Slider(10, 160, 45);
        GridPane.setConstraints(maxCharsSlider, 2, rows);
        getChildren().add(maxCharsSlider);
        maxCharsLabel.setLabelFor(maxCharsSlider);
        final Label maxCharsValue = new Label(Integer.toString((int) maxCharsSlider.getValue()));
        GridPane.setConstraints(maxCharsValue, 3, rows);
        getChildren().add(maxCharsValue);
        maxCharsValue.setLabelFor(maxCharsSlider);
        maxCharsSlider.valueProperty().addListener(new javafx.beans.value.ChangeListener<Number>() {
            @Override
            public void changed(ObservableValue<? extends Number> ov, Number t, Number t1) {
                maxCharsValue.setText(Integer.toString((int) maxCharsSlider.getValue()));
            }
        });
        rows++;

        readProperties();
    }

    /**
     * Reset the mechanism for determining if the user has changed the interface
     * language. Call before showing the options dialog.
     */
    public void resetLanguageChanged() {
        currentLanguageFile = languageFileComboBox.getValue();
    }

    /**
     * Reset the mechanism for determining if the user has changed the interface
     * theme. Call before showing the options dialog.
     */
    public void resetThemeChanged() {
        currentTHeme = interfaceThemeComboBox.getValue();
    }

    /**
     * Determine if the user has changed the interface language since the last
     * call of resetLanguageChanged().
     */
    public boolean hasLanguageChanged() {
        return !languageFileComboBox.getValue().equals(currentLanguageFile);
    }

    /**
     * Determine if the user has changed the interface theme since the last
     * call of resetLanguageChanged().
     */
    public boolean hasThemeChanged() {
        return !interfaceThemeComboBox.getValue().equals(currentTHeme);
    }

    private void checkOverflowEnable() {
        if (advanceOnLiveCheckBox.isSelected()) {
            overflowSongCheckBox.setDisable(false);
        } else {
            overflowSongCheckBox.setDisable(true);
            overflowSongCheckBox.setSelected(false);
        }
    }

    /**
     * @inheritDoc
     */
    @Override
    public final void readProperties() {
        languageFileComboBox.setValue(LanguageFileManager.INSTANCE.getCurrentFile());
        interfaceThemeComboBox.setValue(props.getUseDarkTheme() ? LabelGrabber.INSTANCE.getLabel("dark.theme.label") : LabelGrabber.INSTANCE.getLabel("default.theme.label"));
        startupUpdateCheckBox.setSelected(props.checkUpdate());
        capitalFirstCheckBox.setSelected(props.checkCapitalFirst());
        oneMonitorWarnCheckBox.setSelected(props.showSingleMonitorWarning());
        uniformFontSizeCheckBox.setSelected(props.getUseUniformFontSize());
        defaultSongDBUpdateCheckBox.setSelected(!props.getDefaultSongDBUpdate());
        oneLineModeCheckBox.setSelected(props.getOneLineMode());
        autoTranslateCheckBox.setSelected(props.getAutoTranslate());
        autoPlayVidCheckBox.setSelected(props.getAutoPlayVideo());
        advanceOnLiveCheckBox.setSelected(props.getAdvanceOnLive());
        overflowSongCheckBox.setSelected(props.getSongOverflow());
        showVideoPanelCheckBox.setSelected(props.getDisplayVideoTab());
        previewOnImageChangeCheckBox.setSelected(props.getPreviewOnImageUpdate());
        clearLiveOnRemoveCheckBox.setSelected(props.getClearLiveOnRemove());
        embedMediaInScheduleCheckBox.setSelected(props.getEmbedMediaInScheduleFile());
        itemThemeOverrideCheckBox.setSelected(props.getItemThemeOverride());
        maxCharsSlider.setValue(props.getMaxChars());
//        minLinesSlider.setValue(props.getMinLines());
        showSmallSongTextBox.setSelected(props.getSmallSongTextShow());
        showSmallBibleTextBox.setSelected(props.getSmallBibleTextShow());
        smallBibleTextVPositionCombo.getSelectionModel().select(props.getSmallBibleTextPositionV().equals("top") ? 0 : 1);
        smallBibleTextHPositionCombo.getSelectionModel().select(props.getSmallBibleTextPositionH().equals("left") ? 0 : 1);
        smallBibleSizeSpinner.setNumber(new BigDecimal(props.getSmallBibleTextSize()));
        smallSongTextVPositionCombo.getSelectionModel().select(props.getSmallSongTextPositionV().equals("top") ? 0 : 1);
        smallSongTextHPositionCombo.getSelectionModel().select(props.getSmallSongTextPositionH().equals("left") ? 0 : 1);
        smallSongSizeSpinner.setNumber(new BigDecimal(props.getSmallSongTextSize()));
        additionalLineSpacingSlider.setValue(props.getAdditionalLineSpacing());
        maximumFontSizeSlider.setValue(props.getMaxFontSize());
        thumbnailSizeSlider.setValue(props.getThumbnailSize());
        showExtraLivePanelToolbarOptionsCheckBox.setSelected(props.getShowExtraLivePanelToolbarOptions());
        if (props.getShowDBSongPreview()) {
            databasePreviewCombo.getSelectionModel().select(LabelGrabber.INSTANCE.getLabel("db.song.preview.label.databasepreview"));
        } else if (props.getImmediateSongDBPreview()) {
            databasePreviewCombo.getSelectionModel().select(LabelGrabber.INSTANCE.getLabel("db.song.preview.label.previewpane"));
        } else {
            databasePreviewCombo.getSelectionModel().select(LabelGrabber.INSTANCE.getLabel("db.song.preview.label.control"));
        }
        slideTransitionCheckBox.setSelected(props.getUseSlideTransition());
        checkOverflowEnable();
    }

    /**
     * @inheritDoc
     */
    @Override
    public void setProperties() {
        QueleaProperties props = QueleaProperties.get();
        props.setLanguageFile(languageFileComboBox.getValue().getFile().getName());
        props.setUseDarkTheme(interfaceThemeComboBox.getValue().equals(LabelGrabber.INSTANCE.getLabel("dark.theme.label")));
        boolean checkUpdate = getStartupUpdateCheckBox().isSelected();
        props.setCheckUpdate(checkUpdate);
        boolean showWarning = getOneMonitorWarningCheckBox().isSelected();
        props.setSingleMonitorWarning(showWarning);
        boolean checkCapital = getCapitalFirstCheckBox().isSelected();
        props.setCapitalFirst(checkCapital);
        boolean useUniformFontSize = uniformFontSizeCheckBox.isSelected();
        props.setUseUniformFontSize(useUniformFontSize);
        boolean defaultSongDBUpdate = !defaultSongDBUpdateCheckBox.isSelected();
        props.setDefaultSongDBUpdate(defaultSongDBUpdate);
        boolean clearLive = clearLiveOnRemoveCheckBox.isSelected();
        props.setClearLiveOnRemove(clearLive);
        boolean embedMedia = embedMediaInScheduleCheckBox.isSelected();
        props.setEmbedMediaInScheduleFile(embedMedia);
        boolean itemThemeOverride = itemThemeOverrideCheckBox.isSelected();
        props.setItemThemeOverride(itemThemeOverride);
        boolean oneLineMode = getOneLineModeCheckBox().isSelected();
        props.setOneLineMode(oneLineMode);
        boolean autoTranslate = getAutoTranslateCheckBox().isSelected();
        props.setAutoTranslate(autoTranslate);
        boolean autoPlayVid = autoPlayVidCheckBox.isSelected();
        props.setAutoPlayVideo(autoPlayVid);
        boolean autoAdvance = advanceOnLiveCheckBox.isSelected();
        props.setAdvanceOnLive(autoAdvance);
        boolean overflow = overflowSongCheckBox.isSelected();
        props.setSongOverflow(overflow);
        boolean videoTab = showVideoPanelCheckBox.isSelected();
        props.setDisplayVideoTab(videoTab);
        boolean previewChange = previewOnImageChangeCheckBox.isSelected();
        props.setPreviewOnImageUpdate(previewChange);
        //One line mode needs to be updated manually
        QueleaApp.get().getMainWindow().getMainPanel().getPreviewPanel().updateOneLineMode();
        QueleaApp.get().getMainWindow().getMainPanel().getLivePanel().updateOneLineMode();
        int maxCharsPerLine = (int) getMaxCharsSlider().getValue();
        props.setMaxChars(maxCharsPerLine);
//        int minLines = (int) getMinLinesSlider().getValue();
//        props.setMinLines(minLines);
        boolean showSmallSongText = showSmallSongTextBox.isSelected();
        props.setSmallSongTextShow(showSmallSongText);
        boolean showSmallBibleText = showSmallBibleTextBox.isSelected();
        props.setSmallBibleTextShow(showSmallBibleText);
        int smallBibleTextVPosition = smallBibleTextVPositionCombo.getSelectionModel().getSelectedIndex();
        props.setSmallBibleTextPositionV(smallBibleTextVPosition == 0 ? "top" : "bottom");
        int smallBibleTextHPosition = smallBibleTextHPositionCombo.getSelectionModel().getSelectedIndex();
        props.setSmallBibleTextPositionH(smallBibleTextHPosition == 0 ? "left" : "right");
        double smallBibleSize = (smallBibleSizeSpinner.getNumber().doubleValue());
        props.setSmallBibleTextSize(smallBibleSize);
        int smallSongTextVPosition = smallSongTextVPositionCombo.getSelectionModel().getSelectedIndex();
        props.setSmallSongTextPositionV(smallSongTextVPosition == 0 ? "top" : "bottom");
        int smallSongTextHPosition = smallSongTextHPositionCombo.getSelectionModel().getSelectedIndex();
        props.setSmallSongTextPositionH(smallSongTextHPosition == 0 ? "left" : "right");
        double smallSongSize = (smallSongSizeSpinner.getNumber().doubleValue());
        props.setSmallSongTextSize(smallSongSize);
        props.setMaxFontSize(maximumFontSizeSlider.getValue());
        props.setAdditionalLineSpacing(additionalLineSpacingSlider.getValue());
        props.setThumbnailSize((int) thumbnailSizeSlider.getValue());
        props.setShowExtraLivePanelToolbarOptions(showExtraLivePanelToolbarOptionsCheckBox.isSelected());
<<<<<<< HEAD
        boolean useSlideTransition = slideTransitionCheckBox.isSelected();
        props.setUseSlideTransition(useSlideTransition);

=======
        
>>>>>>> f000163a
        if (databasePreviewCombo.getSelectionModel().getSelectedItem().equals(LabelGrabber.INSTANCE.getLabel("db.song.preview.label.databasepreview"))) {
            props.setShowDBSongPreview(true);
            props.setImmediateSongDBPreview(false);
        } else if (databasePreviewCombo.getSelectionModel().getSelectedItem().equals(LabelGrabber.INSTANCE.getLabel("db.song.preview.label.previewpane"))) {
            props.setShowDBSongPreview(false);
            props.setImmediateSongDBPreview(true);
        } else {
            props.setShowDBSongPreview(false);
            props.setImmediateSongDBPreview(false);
        }

        // apply some properties so we don't need to restart
        LivePanel lp = QueleaApp.get().getMainWindow().getMainPanel().getLivePanel();
        lp.showExtraToolbarOptions(showExtraLivePanelToolbarOptionsCheckBox.isSelected());

        //Initialise presentation
        if (!OOPresentation.isInit()) {
            OOUtils.attemptInit();
        }
    }

    /**
     * Get the max chars slider.
     * <p/>
     *
     * @return the max chars slider.
     */
    public Slider getMaxCharsSlider() {
        return maxCharsSlider;
    }

    /**
     * Get the startup readProperties checkbox.
     * <p/>
     *
     * @return the startup readProperties checkbox.
     */
    public CheckBox getStartupUpdateCheckBox() {
        return startupUpdateCheckBox;
    }

    /**
     * Get the capitalise first character in each line checkbox.
     * <p/>
     *
     * @return the capitalise first character in each line checkbox.
     */
    public CheckBox getCapitalFirstCheckBox() {
        return capitalFirstCheckBox;
    }

    /**
     * Get the "one monitor warning" checkbox.
     * <p/>
     *
     * @return the "one monitor warning" checkbox.
     */
    public CheckBox getOneMonitorWarningCheckBox() {
        return oneMonitorWarnCheckBox;
    }

    /**
     * Get the "one line mode" checkbox.
     * <p/>
     *
     * @return the "one line mode" checkbox.
     */
    public CheckBox getOneLineModeCheckBox() {
        return oneLineModeCheckBox;
    }

    /**
     * Get the "auto translate" checkbox.
     * <p/>
     *
     * @return the "auto translate" checkbox.
     */
    public CheckBox getAutoTranslateCheckBox() {
        return autoTranslateCheckBox;
    }

    /**
     * Get the "use small song text" checkbox.
     * <p/>
     *
     * @return the "use small song text" checkbox.
     */
    public CheckBox getShowSmallSongTextCheckBox() {
        return showSmallSongTextBox;
    }

    /**
     * Get the "use small bible text" checkbox.
     * <p/>
     *
     * @return the "use small bible text" checkbox.
     */
    public CheckBox getShowSmallBibleTextCheckBox() {
        return showSmallBibleTextBox;
    }

    /**
     * Get the "use small Bible text" checkbox.
     * <p/>
     *
     * @return the "use small Bible text" checkbox.
     */
    public ComboBox getSmallBibleTextVPositionComboBox() {
        return smallBibleTextVPositionCombo;
    }

    /**
     * Get the "use small Bible text" checkbox.
     * <p/>
     *
     * @return the "use small Bible text" checkbox.
     */
    public ComboBox getSmallBibleTextHPositionComboBox() {
        return smallBibleTextHPositionCombo;
    }

    /**
     * Get the "use small Song text" checkbox.
     * <p/>
     *
     * @return the "use small Song text" checkbox.
     */
    public ComboBox getSmallSongTextVPositionComboBox() {
        return smallSongTextVPositionCombo;
    }

    /**
     * Get the "use small Song text" checkbox.
     * <p/>
     *
     * @return the "use small Song text" checkbox.
     */
    public ComboBox getSmallSongTextHPositionComboBox() {
        return smallSongTextHPositionCombo;
    }
}<|MERGE_RESOLUTION|>--- conflicted
+++ resolved
@@ -606,13 +606,8 @@
         props.setAdditionalLineSpacing(additionalLineSpacingSlider.getValue());
         props.setThumbnailSize((int) thumbnailSizeSlider.getValue());
         props.setShowExtraLivePanelToolbarOptions(showExtraLivePanelToolbarOptionsCheckBox.isSelected());
-<<<<<<< HEAD
         boolean useSlideTransition = slideTransitionCheckBox.isSelected();
         props.setUseSlideTransition(useSlideTransition);
-
-=======
-        
->>>>>>> f000163a
         if (databasePreviewCombo.getSelectionModel().getSelectedItem().equals(LabelGrabber.INSTANCE.getLabel("db.song.preview.label.databasepreview"))) {
             props.setShowDBSongPreview(true);
             props.setImmediateSongDBPreview(false);
