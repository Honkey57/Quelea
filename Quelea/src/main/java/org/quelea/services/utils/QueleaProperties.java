--- conflicted
+++ resolved
@@ -522,16 +522,10 @@
      * Set the currently selected global theme file.
      */
     public void setGlobalSongThemeFile(File file) {
-<<<<<<< HEAD
         if(file==null) {
             setProperty("global.song.theme.file", "");
         }
         else {
-=======
-        if (file == null) {
-            setProperty("global.song.theme.file", "");
-        } else {
->>>>>>> f000163a
             setProperty("global.song.theme.file", file.getAbsolutePath());
         }
     }
@@ -551,16 +545,9 @@
      * Set the currently selected global theme file.
      */
     public void setGlobalBibleThemeFile(File file) {
-<<<<<<< HEAD
-        if(file==null) {
-            setProperty("global.bible.theme.file", "");
-        }
-        else {
-=======
         if (file == null) {
             setProperty("global.bible.theme.file", "");
         } else {
->>>>>>> f000163a
             setProperty("global.bible.theme.file", file.getAbsolutePath());
         }
     }
@@ -2263,7 +2250,6 @@
         return new File(getQueleaUserHome(), "notices");
     }
 
-<<<<<<< HEAD
     /**
      * Set whether fade should be used.
      *
@@ -2316,13 +2302,13 @@
      */
     public void setSlideTransitionOutDuration(int millis) {
         setProperty("slide.transition.duration.out", Integer.toString(millis));
-=======
+    }
+
     public boolean getUseDarkTheme() {
         return Boolean.parseBoolean(getProperty("use.dark.theme", "false"));
     }
 
     public void setUseDarkTheme(boolean useDarkTheme) {
         setProperty("use.dark.theme", String.valueOf(useDarkTheme));
->>>>>>> f000163a
     }
 }