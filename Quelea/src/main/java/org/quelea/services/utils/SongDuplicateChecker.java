--- conflicted
+++ resolved
@@ -43,13 +43,8 @@
         for(int i=0 ; i<newSongs.length ; i++) {
             //System.out.println(i + " of " + newSongs.length);
             SongDisplayable newSong = newSongs[i];
-<<<<<<< HEAD
             String newLyrics = newSong.getLyrics(false, false, false).replaceAll("[^\\p{L}]", "");
-            int distance = new LevenshteinDistance().leastCompare(newLyrics, songLyrics);
-=======
-            String newLyrics = newSong.getLyrics(false, false).replaceAll("[^\\p{L}]", "");
             int distance = new AparapiLevenshteinDistance().leastCompare(newLyrics, songLyrics);
->>>>>>> d499a369
             if(distance<30) {
                 sameArr[i] = true;
             }
